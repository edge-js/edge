/*
 * edge
 *
 * (c) Harminder Virk <virk@adonisjs.com>
 *
 * For the full copyright and license information, please view the LICENSE
 * file that was distributed with this source code.
 */

import { test } from '@japa/runner'
import { join } from 'path'
import { Filesystem } from '@poppinss/dev-utils'

import { Loader } from '../src/Loader'
import { Compiler } from '../src/Compiler'
import { slotTag } from '../src/Tags/Slot'
import { Processor } from '../src/Processor'
import { includeTag } from '../src/Tags/Include'
import { componentTag } from '../src/Tags/Component'
import { Template, safeValue } from '../src/Template'

import './assert-extend'

const tags = { slot: slotTag, component: componentTag, include: includeTag }
const fs = new Filesystem(join(__dirname, 'views'))

const loader = new Loader()
loader.mount('default', fs.basePath)

test.group('Template', (group) => {
  group.each.teardown(async () => {
    await fs.cleanup()
    Template.hydrate()
  })

  test('run template using the given state', async ({ assert }) => {
    await fs.add('foo.edge', 'Hello {{ username }}')
    const processor = new Processor()
    const compiler = new Compiler(loader, tags, processor, { cache: false })
    const output = new Template(compiler, {}, {}, processor).render('foo', {
      username: 'virk',
    }) as string
    assert.equal(output.trim(), 'Hello virk')
  })

  test('run template with shared state', async ({ assert }) => {
    await fs.add('foo.edge', 'Hello {{ getUsername() }}')
    const processor = new Processor()
    const compiler = new Compiler(loader, tags, processor, { cache: false })

    const output = new Template(
      compiler,
      { username: 'virk' },
      {
        getUsername() {
          return this.username.toUpperCase()
        },
      },
      processor
    ).render('foo', {}) as string
    assert.equal(output.trim(), 'Hello VIRK')
  })

  test('run partial inside existing state', async ({ assert }) => {
    await fs.add('foo.edge', 'Hello {{ username }}')

    const processor = new Processor()
    const compiler = new Compiler(loader, tags, processor, { cache: false })
    const template = new Template(compiler, {}, {}, processor)

    const output = template.compilePartial('foo')(template, { username: 'virk' })
    assert.equal(output.trim(), 'Hello virk')
  })

  test('pass local variables to inline templates', async ({ assert }) => {
    await fs.add('foo.edge', 'Hello {{ user.username }}')

    const processor = new Processor()
    const compiler = new Compiler(loader, tags, processor, { cache: false })
    const template = new Template(compiler, {}, {}, processor)

    const user = { username: 'virk' }
    const output = template.compilePartial('foo', 'user')(template, {}, {}, user)
    assert.equal(output.trim(), 'Hello virk')
  })

  test('process file names starting with u', async ({ assert }) => {
    await fs.add('users.edge', 'Hello {{ user.username }}')

    const processor = new Processor()
    const compiler = new Compiler(loader, tags, processor, { cache: false })
    const template = new Template(compiler, {}, {}, processor)

    const user = { username: 'virk' }
    const output = template.render('users', { user }) as string
    assert.equal(output.trim(), 'Hello virk')
  })

  test('execute output processor function', async ({ assert }) => {
    assert.plan(3)
    await fs.add('users.edge', 'Hello {{ user.username }}')

    const processor = new Processor()
    processor.process('output', ({ output, template }) => {
      assert.stringEqual(output, 'Hello virk')
      assert.instanceOf(template, Template)
    })

    const compiler = new Compiler(loader, tags, processor, { cache: false })
    const template = new Template(compiler, {}, {}, processor)

    const user = { username: 'virk' }
    const output = template.render('users', { user }) as string
    assert.equal(output.trim(), 'Hello virk')
  })

<<<<<<< HEAD
  test('use return value of the output processor function', async ({ assert }) => {
=======
  test('get access to state inside compiled output', async (assert) => {
    assert.plan(2)
    await fs.add('users.edge', 'Hello {{ user.username }}')

    const processor = new Processor()
    processor.process('output', ({ state }) => {
      assert.deepEqual(state, {
        user: { username: 'virk' },
        global: true,
        local: true,
      })
    })

    const compiler = new Compiler(loader, tags, processor, { cache: false })
    const template = new Template(
      compiler,
      {
        global: true,
      },
      {
        local: true,
      },
      processor
    )

    const user = { username: 'virk' }
    const output = template.render('users', { user }) as string
    assert.equal(output.trim(), 'Hello virk')
  })

  test('use return value of the output processor function', async (assert) => {
>>>>>>> 06541d7e
    assert.plan(3)
    await fs.add('users.edge', 'Hello {{ user.username }}')

    const processor = new Processor()
    processor.process('output', ({ output, template }) => {
      assert.stringEqual(output, 'Hello virk')
      assert.instanceOf(template, Template)
      return output.toUpperCase()
    })

    const compiler = new Compiler(loader, tags, processor, { cache: false })
    const template = new Template(compiler, {}, {}, processor)

    const user = { username: 'virk' }
    const output = template.render('users', { user }) as string
    assert.equal(output.trim(), 'HELLO VIRK')
  })

  test('escape HTML', ({ assert }) => {
    const processor = new Processor()
    const compiler = new Compiler(loader, tags, processor, { cache: false })
    const template = new Template(compiler, {}, {}, processor)
    assert.equal(template.escape('<h2> Hello world </h2>'), '&lt;h2&gt; Hello world &lt;/h2&gt;')
  })

  test('stringify value during escape', ({ assert }) => {
    const processor = new Processor()
    const compiler = new Compiler(loader, tags, processor, { cache: false })
    const template = new Template(compiler, {}, {}, processor)
    assert.equal(template.escape(22), '22')
  })

  test('do not escape values, which instance of safe value', ({ assert }) => {
    const processor = new Processor()
    const compiler = new Compiler(loader, tags, processor, { cache: false })
    const template = new Template(compiler, {}, {}, processor)
    assert.equal(template.escape(safeValue('<h2> Hello world </h2>')), '<h2> Hello world </h2>')
  })

  test('stringify array before escape', ({ assert }) => {
    const processor = new Processor()
    const compiler = new Compiler(loader, tags, processor, { cache: false })
    const template = new Template(compiler, {}, {}, processor)
    assert.equal(template.escape(['<h2> Hello world </h2>']), '&lt;h2&gt; Hello world &lt;/h2&gt;')
  })

  test('stringify object before escape', ({ assert }) => {
    const processor = new Processor()
    const compiler = new Compiler(loader, tags, processor, { cache: false })
    const template = new Template(compiler, {}, {}, processor)
    assert.equal(
      template.escape({
        toString() {
          return '<h2> Hello world </h2>'
        },
      }),
      '&lt;h2&gt; Hello world &lt;/h2&gt;'
    )
  })

  test('add macros to context', ({ assert }) => {
    Template.macro('upper', (username) => {
      return username.toUpperCase()
    })

    const processor = new Processor()
    const compiler = new Compiler(loader, tags, processor, { cache: false })
    const template = new Template(compiler, {}, {}, processor)
    assert.equal(template['upper']('virk'), 'VIRK')
  })

  test('add getters to context', ({ assert }) => {
    Template.getter('username', function username() {
      return 'virk'
    })

    const processor = new Processor()
    const compiler = new Compiler(loader, tags, processor, { cache: false })
    const template = new Template(compiler, {}, {}, processor)
    assert.equal(template['username'], 'virk')
  })

  test('share local variables with partials when caching is enabled', async ({ assert }) => {
    await fs.add('foo.edge', 'Hello {{ username }}')

    const processor = new Processor()
    processor.process('compiled', ({ compiled }) => {
      compiled = `username = 'virk'; \n ${compiled}`
      return compiled
    })

    const compiler = new Compiler(loader, tags, processor, { cache: true })
    const template = new Template(compiler, {}, {}, processor)

    assert.equal(template.compilePartial('foo')(template, {}).trim(), 'Hello undefined')
    assert.equal(
      template.compilePartial('foo', 'username')(template, 'username').trim(),
      'Hello virk'
    )
  })
})<|MERGE_RESOLUTION|>--- conflicted
+++ resolved
@@ -114,10 +114,7 @@
     assert.equal(output.trim(), 'Hello virk')
   })
 
-<<<<<<< HEAD
-  test('use return value of the output processor function', async ({ assert }) => {
-=======
-  test('get access to state inside compiled output', async (assert) => {
+  test('get access to state inside compiled output', async ({ assert }) => {
     assert.plan(2)
     await fs.add('users.edge', 'Hello {{ user.username }}')
 
@@ -147,8 +144,7 @@
     assert.equal(output.trim(), 'Hello virk')
   })
 
-  test('use return value of the output processor function', async (assert) => {
->>>>>>> 06541d7e
+  test('use return value of the output processor function', async ({ assert }) => {
     assert.plan(3)
     await fs.add('users.edge', 'Hello {{ user.username }}')
 
